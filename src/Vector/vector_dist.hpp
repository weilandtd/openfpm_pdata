/*
 * Vector.hpp
 *
 *  Created on: Mar 5, 2015
 *      Author: Pietro Incardona
 */

#ifndef VECTOR_HPP_
#define VECTOR_HPP_

#include "VCluster.hpp"
#include "Space/Shape/Point.hpp"
#include "Vector/vector_dist_iterator.hpp"
#include "Space/Shape/Box.hpp"
#include "Vector/vector_dist_key.hpp"
#include "memory/PreAllocHeapMemory.hpp"
#include "memory/PtrMemory.hpp"
#include "NN/CellList/CellList.hpp"
#include "util/common.hpp"
#include "util/object_util.hpp"
#include "memory/ExtPreAlloc.hpp"
#include "CSVWriter.hpp"
#include "Decomposition/common.hpp"
<<<<<<< HEAD
#include "Grid/grid_dist_id_iterator_dec.hpp"
=======
#include "Vector/vector_dist_ofb.hpp"
>>>>>>> 31880470

#define V_SUB_UNIT_FACTOR 64

#define NO_ID false
#define ID true

// Perform a ghost get or a ghost put
#define GET	1
#define PUT 2

#define NO_POSITION 1
#define WITH_POSITION 2

// Write the particles with ghost
#define NO_GHOST 0
#define WITH_GHOST 2

/*! \brief Distributed vector
 *
 * This class reppresent a distributed vector, the distribution of the structure
 * is based on the positional information of the elements the vector store
 *
 * ## Create a vector of random elements on each processor 2D
 * \snippet vector_dist_unit_test.hpp Create a vector of random elements on each processor 2D
 *
 * ## Create a vector of random elements on each processor 3D
 * \snippet vector_dist_unit_test.hpp Create a vector of random elements on each processor 3D
 *
 * ## Create a vector of elements distributed on a grid like way
 * \snippet vector_dist_unit_test.hpp Create a vector of elements distributed on a grid like way
 *
 * ## Redistribute the particles and sync the ghost properties
 * \snippet vector_dist_unit_test.hpp Redistribute the particles and sync the ghost properties
 *
 * \tparam dim Dimensionality of the space where the elements lives
 * \tparam St type of space float, double ...
 * \tparam prop properties the vector element store in OpenFPM data structure format
 * \tparam Decomposition Decomposition strategy to use CartDecomposition ...
 * \tparam Memory Memory pool where store the information HeapMemory ...
 *
 */

template<unsigned int dim, typename St, typename prop, typename Decomposition , typename Memory=HeapMemory>
class vector_dist
{
private:

	//! Ghost marker, all the particle with id > g_m are ghost all with g_m < are real particle
	size_t g_m = 0;

	//! Space Decomposition
	Decomposition dec;

	//! Particle position vector, (It has 2 elements) the first has real particles assigned to a processor
	//! the second element contain unassigned particles
	openfpm::vector<Point<dim,St>> v_pos;

	//! Particle properties vector, (It has 2 elements) the first has real particles assigned to a processor
	//! the second element contain unassigned particles
	openfpm::vector<prop> v_prp;

	//! Virtual cluster
	Vcluster & v_cl;

	// definition of the send vector for position
	typedef  openfpm::vector<Point<dim,St>,ExtPreAlloc<Memory>,openfpm::grow_policy_identity> send_pos_vector;

	//////////////////////////////
	// COMMUNICATION variables
	//////////////////////////////

	//! It map the processor id with the communication request into map procedure
	openfpm::vector<size_t> p_map_req;

	//! For each near processor, outgoing particle id and shift vector
	openfpm::vector<openfpm::vector<size_t>> opart;

	//! For each near processor, particle shift vector
	openfpm::vector<openfpm::vector<size_t>> oshift;

	//! For each adjacent processor the size of the ghost sending buffer
	openfpm::vector<size_t> ghost_prc_sz;

	//! Sending buffer for the ghost particles properties
	Memory g_prp_mem;

	//! Sending buffer for the ghost particles position
	Memory g_pos_mem;

	//! For each adjacent processor it store the size of the receiving message in byte
	openfpm::vector<size_t> recv_sz;

	//! For each adjacent processor it store the received message for ghost get
	openfpm::vector<HeapMemory> recv_mem_gg;

	//! For each processor it store the received message for global map
	openfpm::vector<HeapMemory> recv_mem_gm;

	/*! \brief It store for each processor the position and properties vector of the particles
	 *
	 *
	 */
	struct pos_prop
	{
		//! position vector
		openfpm::vector<Point<dim,St>,PreAllocHeapMemory<2>,openfpm::grow_policy_identity> pos;
		//! properties vector
		openfpm::vector<prop,PreAllocHeapMemory<2>,openfpm::grow_policy_identity> prp;
	};

	/*! \brief Label particles for mappings
	 *
	 * \param lbl_p Particle labeled
	 * \param prc_sz For each processor the number of particles to send
	 * \param opart id of the particles to send
	 *
	 */
	template<typename obp> void labelParticleProcessor(openfpm::vector<openfpm::vector<size_t>> & lbl_p, openfpm::vector<size_t> & prc_sz, openfpm::vector<size_t> & opart)
	{
		// reset lbl_p
		lbl_p.resize(v_cl.getProcessingUnits());
		for (size_t i = 0 ; i < lbl_p.size() ; i++)
			lbl_p.get(i).clear();

		// resize the label buffer
		prc_sz.resize(v_cl.getProcessingUnits());

		auto it = v_pos.getIterator();

		// Label all the particles with the processor id where they should go
		while (it.isNext())
		{
			auto key = it.get();

			// Apply the boundary conditions
			dec.applyPointBC(v_pos.get(key));

			size_t p_id = 0;

			// Check if the particle is inside the domain
			if (dec.getDomain().isInside(v_pos.get(key)) == true)
				p_id = dec.processorIDBC(v_pos.get(key));
			else
				p_id = obp::out(key,v_cl.getProcessUnitID());


			// Particle to move
			if (p_id != v_cl.getProcessUnitID())
			{
				if ((long int)p_id != -1)
				{
					prc_sz.get(p_id)++;
					lbl_p.get(p_id).add(key);
					opart.add(key);
				}
				else
				{
					opart.add(key);
				}
			}

			// Add processors and add size

			++it;
		}
	}

	/*! \brief Label the particles
	 *
	 * It count the number of particle to send to each processors and save its ids
	 *
	 * \param prc_sz For each processor the number of particles to send
	 * \param opart id if of the particles to send
	 * \param shift_id shift correction id
	 *
	 * \see nn_prcs::getShiftvectors()
	 *
	 */
	void labelParticlesGhost()
	{
		// Buffer that contain the number of elements to send for each processor
		ghost_prc_sz.clear();
		ghost_prc_sz.resize(dec.getNNProcessors());

		// Buffer that contain for each processor the id of the particle to send
		opart.clear();
		opart.resize(dec.getNNProcessors());

		// Buffer that contain for each processor the id of the shift vector
		oshift.clear();
		oshift.resize(dec.getNNProcessors());

		// Iterate over all particles
		auto it = v_pos.getIterator();
		while (it.isNext())
		{
			auto key = it.get();

			// Given a particle, it return which processor require it (first id) and shift id, second id
			// For an explanation about shifts vectors please consult getShiftVector in ie_ghost
			const openfpm::vector<std::pair<size_t,size_t>> & vp_id = dec.template ghost_processorID_pair<typename Decomposition::lc_processor_id, typename Decomposition::shift_id>(v_pos.get(key),UNIQUE);

			for (size_t i = 0 ; i < vp_id.size() ; i++)
			{
				// processor id
				size_t p_id = vp_id.get(i).first;

				// add particle to communicate
				ghost_prc_sz.get(p_id)++;

				opart.get(p_id).add(key);
				oshift.get(p_id).add(vp_id.get(i).second);
			}

			++it;
		}
	}

	/*! \brief Add local particles based on the boundary conditions
	 *
	 * In order to understand what this function use the following
	 *
		\verbatim

															[1,1]
			+---------+------------------------+---------+
			| (1,-1)  |                        | (1,1)   |
			|   |     |    (1,0) --> 7         |   |     |
			|   v     |                        |   v     |
			|   6     |                        |   8     |
			+--------------------------------------------+
			|         |                        |         |
			|         |                        |         |
			|         |                        |         |
			| (-1,0)  |                        | (1,0)   |
			|    |    |                        |   |     |
			|    v    |      (0,0) --> 4       |   v     |
			|    3    |                        |   5     |
			|         |                        |         |
		 B	|         |                        |     A   |
		*	|         |                        |    *    |
			|         |                        |         |
			|         |                        |         |
			|         |                        |         |
			+--------------------------------------------+
			| (-1,-1) |                        | (-1,1)  |
			|    |    |   (-1,0) --> 1         |    |    |
			|    v    |                        |    v    |
			|    0    |                        |    2    |
			+---------+------------------------+---------+


		\endverbatim

	 *
	 *  The box is the domain, while all boxes at the border (so not (0,0) ) are the
	 *  ghost part at the border of the domain. If a particle A is in the position in figure
	 *  a particle B must be created. This function duplicate the particle A, if A and B are
	 *  local
	 *
	 */
	void add_loc_particles_bc()
	{
		// get the shift vectors
		const openfpm::vector<Point<dim,St>> & shifts = dec.getShiftVectors();

		// Add local particles coming from periodic boundary, the only boxes that count are the one
		// at the border, filter them

		openfpm::vector_std<Box<dim,St>> box_f;
		openfpm::vector_std<comb<dim>> box_cmb;

		for (size_t i = 0 ; i < dec.getNLocalSub() ; i++)
		{
			size_t Nl = dec.getLocalNIGhost(i);

			for (size_t j = 0 ; j < Nl ; j++)
			{
				// If they are not in the border the combination is all zero
				if (dec.getLocalIGhostPos(i,j).n_zero() == dim)
					continue;

				box_f.add(dec.getLocalIGhostBox(i,j));
				box_cmb.add(dec.getLocalIGhostPos(i,j));
			}
		}


		if (box_f.size() == 0)
			return;
		else
		{
			// Label the internal (assigned) particles
			auto it = v_pos.getIterator();

			while (it.isNext())
			{
				auto key = it.get();

				// If particles are inside these boxes
				for (size_t i = 0 ; i < box_f.size() ; i++)
				{
					if (box_f.get(i).isInside(v_pos.get(key)) == true)
					{
						Point<dim,St> p = v_pos.get(key);
						// shift
						p -= shifts.get(box_cmb.get(i).lin());

						// add this particle shifting its position
						v_pos.add(p);
						v_prp.add();
						v_prp.last() = v_prp.get(key);
					}
				}

				++it;
			}
		}
	}

	/*! \brief This function fill the send buffer for the particle position after the particles has been label with labelParticles
	 *
	 * \param g_pos_send Send buffer to fill
	 * \param prAlloc_pos Memory object for the send buffer
	 *
	 */
	void fill_send_ghost_pos_buf(openfpm::vector<send_pos_vector> & g_pos_send, ExtPreAlloc<Memory> * prAlloc_pos)
	{
		// get the shift vectors
		const openfpm::vector<Point<dim,St>> & shifts = dec.getShiftVectors();

		// create a number of send buffers equal to the near processors
		g_pos_send.resize(ghost_prc_sz.size());
		for (size_t i = 0 ; i < g_pos_send.size() ; i++)
		{
			// set the preallocated memory to ensure contiguity
			g_pos_send.get(i).setMemory(*prAlloc_pos);

			// resize the sending vector (No allocation is produced)
			g_pos_send.get(i).resize(ghost_prc_sz.get(i));
		}

		// Fill the send buffer
		for ( size_t i = 0 ; i < opart.size() ; i++ )
		{
			for (size_t j = 0 ; j < opart.get(i).size() ; j++)
			{
				Point<dim,St> s = v_pos.get(opart.get(i).get(j));
				s -= shifts.get(oshift.get(i).get(j));
				g_pos_send.get(i).set(j,s);
			}
		}
	}

	/*! \brief This function fill the send buffer for properties after the particles has been label with labelParticles
	 *
	 * \tparam send_vector type used to send data
	 * \tparam prp_object object containing only the properties to send
	 * \tparam prp set of properties to send
	 *
	 * \param g_send_prp Send buffer to fill
	 * \param prAlloc_prp Memory object for the send buffer
	 *
	 */
	template<typename send_vector,typename prp_object, int... prp> void fill_send_ghost_prp_buf(openfpm::vector<send_vector> & g_send_prp, ExtPreAlloc<Memory> * prAlloc_prp)
	{
		// create a number of send buffers equal to the near processors
		g_send_prp.resize(ghost_prc_sz.size());
		for (size_t i = 0 ; i < g_send_prp.size() ; i++)
		{
			// set the preallocated memory to ensure contiguity
			g_send_prp.get(i).setMemory(*prAlloc_prp);

			// resize the sending vector (No allocation is produced)
			g_send_prp.get(i).resize(ghost_prc_sz.get(i));
		}

		// Fill the send buffer
		for ( size_t i = 0 ; i < opart.size() ; i++ )
		{
			for (size_t j = 0 ; j < opart.get(i).size() ; j++)
			{
				// source object type
				typedef encapc<1,prop,typename openfpm::vector<prop>::memory_conf> encap_src;
				// destination object type
				typedef encapc<1,prp_object,typename openfpm::vector<prp_object>::memory_conf> encap_dst;

				// Copy only the selected properties
				object_si_d<encap_src,encap_dst,OBJ_ENCAP,prp...>(v_prp.get(opart.get(i).get(j)),g_send_prp.get(i).get(j));
			}
		}
	}

	/*! \brief allocate and fill the send buffer for the map function
	 *
	 * \param prc_r List of processor rank involved in the send
	 * \param prc_r_sz For each processor in the list the size of the message to send
	 * \param pb send buffer
	 *
	 */
	void fill_send_map_buf(openfpm::vector<size_t> & prc_r, openfpm::vector<size_t> & prc_sz_r, openfpm::vector<pos_prop> & pb)
	{
		pb.resize(prc_r.size());

		for (size_t i = 0 ;  i < prc_r.size() ; i++)
		{
			// Create the size required to store the particles position and properties to communicate
			size_t s1 = openfpm::vector<Point<dim,St>,HeapMemory,openfpm::grow_policy_identity>::calculateMem(prc_sz_r.get(i),0);
			size_t s2 = openfpm::vector<prop,HeapMemory,openfpm::grow_policy_identity>::calculateMem(prc_sz_r.get(i),0);

			// Preallocate the memory
			size_t sz[2] = {s1,s2};
			PreAllocHeapMemory<2> * mem = new PreAllocHeapMemory<2>(sz);

			// Set the memory allocator
			pb.get(i).pos.setMemory(*mem);
			pb.get(i).prp.setMemory(*mem);

			// set the size and allocate, using mem warant that pos and prp is contiguous
			pb.get(i).pos.resize(prc_sz_r.get(i));
			pb.get(i).prp.resize(prc_sz_r.get(i));
		}


		// Run through all the particles and fill the sending buffer

		for (size_t i = 0 ; i < opart.size() ; i++)
		{
			auto it = opart.get(i).getIterator();
			size_t lbl = p_map_req.get(i);

			while (it.isNext())
			{
				size_t key = it.get();
				size_t id = opart.get(i).get(key);

				pb.get(lbl).pos.set(key,v_pos.get(id));
				pb.get(lbl).prp.set(key,v_prp.get(id));

				++it;
			}
		}
	}

	/*! \brief This function process the receiced data for the properties and populate the ghost
	 *
	 * \tparam send_vector type used to send data
	 * \tparam prp_object object containing only the properties to send
	 * \tparam prp set of properties to send
	 *
	 */
	template<typename send_vector,typename prp_object, int... prp> void process_received_ghost_prp()
	{
		// Mark the ghost part
		g_m = v_prp.size();

		// Process the received data (recv_mem_gg != 0 if you have data)
		for (size_t i = 0 ; i < dec.getNNProcessors() && recv_mem_gg.size() != 0 ; i++)
		{
			// calculate the number of received elements
			size_t n_ele = recv_sz.get(i) / sizeof(prp_object);

			// add the received particles to the vector
			PtrMemory * ptr1 = new PtrMemory(recv_mem_gg.get(i).getPointer(),recv_sz.get(i));

			// create vector representation to a piece of memory already allocated
			openfpm::vector<prp_object,PtrMemory,openfpm::grow_policy_identity> v2;

			v2.setMemory(*ptr1);

			// resize with the number of elements
			v2.resize(n_ele);

			// Add the ghost particle
			v_prp.template add_prp<prp_object,PtrMemory,openfpm::grow_policy_identity,prp...>(v2);
		}
	}

	/*! \brief This function process the received data for the properties and populate the ghost
	 *
	 */
	void process_received_ghost_pos()
	{
		// Process the received data (recv_mem_gg != 0 if you have data)
		for (size_t i = 0 ; i < dec.getNNProcessors() && recv_mem_gg.size() != 0 ; i++)
		{
			// calculate the number of received elements
			size_t n_ele = recv_sz.get(i) / sizeof(Point<dim,St>);

			// add the received particles to the vector
			PtrMemory * ptr1 = new PtrMemory(recv_mem_gg.get(i).getPointer(),recv_sz.get(i));

			// create vector representation to a piece of memory already allocated

			openfpm::vector<Point<dim,St>,PtrMemory,openfpm::grow_policy_identity> v2;

			v2.setMemory(*ptr1);

			// resize with the number of elements
			v2.resize(n_ele);

			// Add the ghost particle
			v_pos.template add<PtrMemory,openfpm::grow_policy_identity>(v2);
		}
	}

	/*! \brief Process the received particles
	 *
	 * \param list of the out-going particles
	 *
	 */
	void process_received_map(openfpm::vector<size_t> & out_part)
	{
		size_t o_p_id = 0;

		for (size_t i = 0 ; i < recv_mem_gm.size() ; i++)
		{
			// Get the number of elements

			size_t n_ele = recv_mem_gm.get(i).size() / (sizeof(Point<dim,St>) + sizeof(prop));

			// Pointer of the received positions for each near processor
			void * ptr_pos = (unsigned char *)recv_mem_gm.get(i).getPointer();
			// Pointer of the received properties for each near processor
			void * ptr_prp = (unsigned char *)recv_mem_gm.get(i).getPointer() + n_ele * sizeof(Point<dim,St>);

			PtrMemory * ptr1 = new PtrMemory(ptr_pos,n_ele * sizeof(Point<dim,St>));
			PtrMemory * ptr2 = new PtrMemory(ptr_prp,n_ele * sizeof(prop));

			// create vector representation to a piece of memory already allocated

			openfpm::vector<Point<dim,St>,PtrMemory,openfpm::grow_policy_identity> vpos;
			openfpm::vector<prop,PtrMemory,openfpm::grow_policy_identity> vprp;

			vpos.setMemory(*ptr1);
			vprp.setMemory(*ptr2);

			vpos.resize(n_ele);
			vprp.resize(n_ele);

			// Add the received particles to v_pos and v_prp

			size_t j = 0;
			for ( ; j < vpos.size() && o_p_id < out_part.size() ; j++, o_p_id++)
			{
				v_pos.set(out_part.get(o_p_id),vpos.get(j));
				v_prp.set(out_part.get(o_p_id),vprp.get(j));
			}

			for ( ; j < vpos.size(); j++)
			{
				v_pos.add();
				v_pos.set(v_pos.size()-1,vpos.get(j));
				v_prp.add();
				v_prp.set(v_prp.size()-1,vprp.get(j));
			}
		}

		// remove the (out-going particles) in the vector

		v_pos.remove(out_part,o_p_id);
		v_prp.remove(out_part,o_p_id);
	}

	/*! \brief Calculate send buffers total size and allocation
	 *
	 * \tparam prp_object object containing only the properties to send
	 *
	 * \param size_byte_prp total size for the property buffer
	 * \param size_byte_pos total size for the position buffer
	 * \param pap_prp allocation sequence for the property buffer
	 * \param pap_pos allocation sequence for the position buffer
	 *
	 */
	template<typename prp_object> void calc_send_ghost_buf(size_t & size_byte_prp, size_t & size_byte_pos, std::vector<size_t> & pap_prp, std::vector<size_t> & pap_pos)
	{
		// Calculate the total size required for the sending buffer
		for ( size_t i = 0 ; i < ghost_prc_sz.size() ; i++ )
		{
			size_t alloc_ele = openfpm::vector<prp_object,HeapMemory,openfpm::grow_policy_identity>::calculateMem(ghost_prc_sz.get(i),0);
			pap_prp.push_back(alloc_ele);
			size_byte_prp += alloc_ele;

			alloc_ele = openfpm::vector<Point<dim,St>,HeapMemory,openfpm::grow_policy_identity>::calculateMem(ghost_prc_sz.get(i),0);
			pap_pos.push_back(alloc_ele);
			size_byte_pos += alloc_ele;
		}
	}

public:

	/*! \brief Constructor
	 *
	 * \param np number of elements
	 * \param box domain where the vector of elements live
	 * \param boundary conditions
	 * \param g Ghost margins
	 *
	 */
	vector_dist(size_t np, Box<dim,St> box, const size_t (& bc)[dim] ,const Ghost<dim,St> & g)
	:dec(*global_v_cluster),v_cl(*global_v_cluster)
	{
#ifdef SE_CLASS2
		check_new(this,8,VECTOR_DIST_EVENT,4);
#endif

		// convert to a local number of elements
		size_t p_np = np / v_cl.getProcessingUnits();

		// Get non divisible part
		size_t r = np % v_cl.getProcessingUnits();

		// Distribute the remain particles
		if (v_cl.getProcessUnitID() < r)
			p_np++;

		// resize the position vector
		v_pos.resize(p_np);

		// resize the properties vector
		v_prp.resize(p_np);

		g_m = p_np;

		// Create a valid decomposition of the space
		// Get the number of processor and calculate the number of sub-domain
		// for decomposition
		size_t n_proc = v_cl.getProcessingUnits();
		size_t n_sub = n_proc * getDefaultNsubsub();

		// Calculate the maximum number (before merging) of sub-domain on
		// each dimension
		size_t div[dim];
		for (size_t i = 0 ; i < dim ; i++)
		{div[i] = openfpm::math::round_big_2(pow(n_sub,1.0/dim));}

		// Create the sub-domains
		dec.setParameters(div,box,bc,g);

		// and create the ghost boxes
		dec.calculateGhostBoxes();
	}

	~vector_dist()
	{
#ifdef SE_CLASS2
		check_delete(this);
#endif
	}

	/*! \brief Get the number of minimum sub-domain
	 *
	 * \return minimum number
	 *
	 */
	static size_t getDefaultNsubsub()
	{
		return  V_SUB_UNIT_FACTOR;
	}

	/*! \brief return the local size of the vector
	 *
	 * \return local size
	 *
	 */
	size_t size_local()
	{
		return g_m;
	}

	/*! \brief Get the position of an element
	 *
	 * see the vector_dist iterator usage to get an element key
	 *
	 * \param vec_key element
	 *
	 * \return the position of the element in space
	 *
	 */
	template<unsigned int id> inline auto getPos(vect_dist_key_dx vec_key) -> decltype(v_pos.template get<id>(vec_key.getKey()))
	{
		return v_pos.template get<id>(vec_key.getKey());
	}

	/*! \brief Get the property of an element
	 *
	 * see the vector_dist iterator usage to get an element key
	 *
	 * \tparam id property id
	 * \param vec_key vector element
	 *
	 * \return return the selected property of the vector element
	 *
	 */
	template<unsigned int id> inline auto getProp(vect_dist_key_dx vec_key) -> decltype(v_prp.template get<id>(vec_key.getKey()))
	{
		return v_prp.template get<id>(vec_key.getKey());
	}

	/*! \brief It move all the particles that does not belong to the local processor to the respective processor
	 *
	 * \tparam out of bound policy it specify what to do when the particles are detected out of bound
	 *
	 * In general this function is called after moving the particles to move the
	 * elements out the local processor. Or just after initialization if each processor
	 * contain non local particles
	 *
	 */
	template<typename obp=KillParticle> void map()
	{
		// outgoing particles-id
		openfpm::vector<size_t> out_part;

		// Processor communication size
		openfpm::vector<size_t> prc_sz(v_cl.getProcessingUnits());

		// It contain the list of the processors this processor should to communicate with
		openfpm::vector<size_t> p_list;

		// map completely reset the ghost part
		v_pos.resize(g_m);
		v_prp.resize(g_m);

		// Contain the processor id of each particle (basically where they have to go)
		labelParticleProcessor<obp>(opart,prc_sz,out_part);

		// Calculate the sending buffer size for each processor, put this information in
		// a contiguous buffer
		p_map_req.resize(v_cl.getProcessingUnits());
		openfpm::vector<size_t> prc_sz_r;
		openfpm::vector<size_t> prc_r;

		for (size_t i = 0 ; i < v_cl.getProcessingUnits() ; i++)
		{
			if (prc_sz.get(i) != 0)
			{
				p_map_req.get(i) = prc_r.size();
				prc_r.add(i);
				prc_sz_r.add(prc_sz.get(i));
			}
		}

		// Allocate the send buffers

		openfpm::vector<pos_prop> pb;

		// fill the send buffers
		fill_send_map_buf(prc_r,prc_sz_r,pb);

		// Create the set of pointers
		openfpm::vector<void *> ptr(prc_r.size());
		for (size_t i = 0 ; i < prc_r.size() ; i++)
		{
			ptr.get(i) = pb.get(i).pos.getPointer();
		}

		// convert the particle number to buffer size
		for (size_t i = 0 ; i < prc_sz_r.size() ; i++)
		{
			prc_sz_r.get(i) = prc_sz_r.get(i)*(sizeof(prop) + sizeof(Point<dim,St>));
		}

		// Send and receive the particles

		recv_mem_gm.clear();
		v_cl.sendrecvMultipleMessagesNBX(prc_sz_r.size(), (size_t *)prc_sz_r.getPointer(), (size_t *)prc_r.getPointer() , (void **)ptr.getPointer() , vector_dist::message_alloc_map, this ,NEED_ALL_SIZE);

		// Process the incoming particles

		process_received_map(out_part);

		// mark the ghost part

		g_m = v_pos.size();
	}

	/*! \brief It synchronize the properties and position of the ghost particles
	 *
	 * \tparam prp list of properties to get synchronize
	 * \param opt options WITH_POSITION, it send also the positional information of the particles
	 *
	 */
	template<int... prp> void ghost_get(size_t opt = WITH_POSITION)
	{
		// Sending property object
		typedef object<typename object_creator<typename prop::type,prp...>::type> prp_object;

		// send vector for each processor
		typedef  openfpm::vector<prp_object,ExtPreAlloc<Memory>,openfpm::grow_policy_identity> send_vector;

		// reset the ghost part
		v_pos.resize(g_m);
		v_prp.resize(g_m);

		// Label all the particles
		labelParticlesGhost();

		// Calculate memory and allocation for the send buffers

		// Total size
		size_t size_byte_prp = 0;
		size_t size_byte_pos = 0;

		// allocation patterns for property and position send buffer
		std::vector<size_t> pap_prp;
		std::vector<size_t> pap_pos;

		calc_send_ghost_buf<prp_object>(size_byte_prp,size_byte_pos,pap_prp,pap_pos);

		// Create memory for the send buffer

		g_prp_mem.resize(size_byte_prp);
		if (opt != NO_POSITION) g_pos_mem.resize(size_byte_pos);

		// Create and fill send buffer for particle properties

		ExtPreAlloc<Memory> * prAlloc_prp = new ExtPreAlloc<Memory>(pap_prp,g_prp_mem);
		openfpm::vector<send_vector> g_send_prp;
		fill_send_ghost_prp_buf<send_vector,prp_object,prp...>(g_send_prp,prAlloc_prp);

		// Create and fill the send buffer for the particle position

		ExtPreAlloc<Memory> * prAlloc_pos;
		openfpm::vector<send_pos_vector> g_pos_send;
		if (opt != NO_POSITION)
		{
			prAlloc_pos = new ExtPreAlloc<Memory>(pap_pos,g_pos_mem);
			fill_send_ghost_pos_buf(g_pos_send,prAlloc_pos);
		}

		// Create processor list
		openfpm::vector<size_t> prc;
		for (size_t i = 0 ; i < opart.size() ; i++)
			prc.add(dec.IDtoProc(i));

		// Send/receive the particle properties information
		v_cl.sendrecvMultipleMessagesNBX(prc,g_send_prp,msg_alloc_ghost_get,this);
		process_received_ghost_prp<send_vector,prp_object,prp...>();


		if (opt != NO_POSITION)
		{
			// Send/receive the particle properties information
			v_cl.sendrecvMultipleMessagesNBX(prc,g_pos_send,msg_alloc_ghost_get,this);
			process_received_ghost_pos();
		}

		add_loc_particles_bc();
	}

	/*! \brief Call-back to allocate buffer to receive incoming elements (particles)
	 *
	 * \param msg_i message size required to receive from i
	 * \param total_msg message size to receive from all the processors
	 * \param total_p the total number of processor want to communicate with you
	 * \param i processor id
	 * \param ri request id (it is an id that goes from 0 to total_p, and is unique
	 *           every time message_alloc is called)
	 * \param ptr void pointer parameter for additional data to pass to the call-back
	 *
	 */
	static void * msg_alloc_ghost_get(size_t msg_i ,size_t total_msg, size_t total_p, size_t i, size_t ri, void * ptr)
	{
		vector_dist<dim,St,prop,Decomposition,Memory> * v = static_cast<vector_dist<dim,St,prop,Decomposition,Memory> *>(ptr);

		v->recv_sz.resize(v->dec.getNNProcessors());
		v->recv_mem_gg.resize(v->dec.getNNProcessors());

		// Get the local processor id
		size_t lc_id = v->dec.ProctoID(i);

		// resize the receive buffer
		v->recv_mem_gg.get(lc_id).resize(msg_i);
		v->recv_sz.get(lc_id) = msg_i;

		return v->recv_mem_gg.get(lc_id).getPointer();
	}

	/*! \brief Call-back to allocate buffer to receive incoming elements (particles)
	 *
	 * \param msg_i size required to receive the message from i
	 * \param total_msg total size to receive from all the processors
	 * \param total_p the total number of processor that want to communicate with you
	 * \param i processor id
	 * \param ri request id (it is an id that goes from 0 to total_p, and is unique
	 *           every time message_alloc is called)
	 * \param ptr a pointer to the vector_dist structure
	 *
	 * \return the pointer where to store the message for the processor i
	 *
	 */
	static void * message_alloc_map(size_t msg_i ,size_t total_msg, size_t total_p, size_t i, size_t ri, void * ptr)
	{
		// cast the pointer
		vector_dist<dim,St,prop,Decomposition,Memory> * vd = static_cast<vector_dist<dim,St,prop,Decomposition,Memory> *>(ptr);

		vd->recv_mem_gm.resize(vd->v_cl.getProcessingUnits());
		vd->recv_mem_gm.get(i).resize(msg_i);

		return vd->recv_mem_gm.get(i).getPointer();
	}

	/*! \brief Add local particle
	 *
	 * It add a local particle, with "local" we mean in this processor
	 * the particle can be also created out of the processor domain, in this
	 * case a call to map is required. Added particles are always created at the
	 * end and can be accessed with getLastPos and getLastProp
	 *
	 */
	void add()
	{
		v_prp.insert(g_m);
		v_pos.insert(g_m);

		g_m++;
	}

	/*! \brief Get the position of the last element
	 *
	 * \return the position of the element in space
	 *
	 */
	template<unsigned int id> inline auto getLastPos() -> decltype(v_pos.template get<id>(0))
	{
		return v_pos.template get<id>(g_m-1);
	}

	/*! \brief Get the property of the last element
	 *
	 * see the vector_dist iterator usage to get an element key
	 *
	 * \tparam id property id
	 * \param vec_key vector element
	 *
	 * \return return the selected property of the vector element
	 *
	 */
	template<unsigned int id> inline auto getLastProp() -> decltype(v_prp.template get<id>(0))
	{
		return v_prp.template get<id>(g_m-1);
	}

	/*! \brief Construct a cell list starting from the stored particles
	 *
	 * \tparam CellL CellList type to construct
	 *
	 * \param r_cut interation radius, or size of each cell
	 *
	 * \return the Cell list
	 *
	 */
	template<typename CellL=CellList<dim,St,FAST,shift<dim,St> > > CellL getCellList(St r_cut)
	{
		return getCellList(r_cut,dec.getGhost());
	}

	/*! \brief Construct a cell list starting from the stored particles
	 *
	 * It differ from the get getCellList for an additional parameter, in case the
	 * domain + ghost is not big enough to contain additional padding particles, a Cell list
	 * with bigger space can be created
	 * (padding particles in general are particles added by the user out of the domains)
	 *
	 * \tparam CellL CellList type to construct
	 *
	 * \param r_cut interation radius, or size of each cell
	 * \param enlarge In case of padding particles the cell list must be enlarged, like a ghost this parameter say how much must be enlarged
	 *
	 */
	template<typename CellL=CellList<dim,St,FAST,shift<dim,St> > > CellL getCellList(St r_cut, const Ghost<dim,St> & enlarge)
	{

		CellL cell_list;

		// calculate the parameters of the cell list

		// get the processor bounding box
		Box<dim,St> pbox = dec.getProcessorBounds();
		// extend by the ghost
		pbox.enlarge(enlarge);

		Box<dim,St> cell_box;

		size_t div[dim];

		// Calculate the division array and the cell box
		for (size_t i = 0 ; i < dim ; i++)
		{
			div[i] = (pbox.getP2().get(i) - pbox.getP1().get(i))/ r_cut;
			div[i]++;

			cell_box.setLow(i,0.0);
			cell_box.setHigh(i,div[i]*r_cut);
		}

		cell_list.Initialize(cell_box,div,pbox.getP1());

		// for each particle add the particle to the cell list

		auto it = getIterator();

		while (it.isNext())
		{
			auto key = it.get();

			cell_list.add(this->template getPos<0>(key),key.getKey());

			++it;
		}

		return cell_list;
	}

	/*! \brief It return the number of particles contained by the previous processors
	 *
	 * \Warning It only work with the initial decomposition
	 *
	 * Given 1000 particles and 3 processors, you will get
	 *
	 * * Processor 0: 0
	 * * Processor 1: 334
	 * * Processor 2: 667
	 *
	 * \param np initial number of particles
	 *
	 */
	size_t init_size_accum(size_t np)
	{
		size_t accum = 0;

		// convert to a local number of elements
		size_t p_np = np / v_cl.getProcessingUnits();

		// Get non divisible part
		size_t r = np % v_cl.getProcessingUnits();

		accum = p_np * v_cl.getProcessUnitID();

		// Distribute the remain particles
		if (v_cl.getProcessUnitID() <= r)
			accum += v_cl.getProcessUnitID();
		else
			accum += r;

		return accum;
	}

	/*! \brief Get an iterator that traverse domain and ghost particles
	 *
	 * \return an iterator
	 *
	 */
	vector_dist_iterator getIterator()
	{
		return vector_dist_iterator(0,v_pos.size());
	}

<<<<<<< HEAD
	/*! /brief Get a grid Iterator
	 *
	 * Usefull function to place particles on a grid or grid-like (grid + noise)
	 *
	 * \return a Grid iterator
	 *
	 */
	inline grid_dist_id_iterator_dec<Decomposition> getGridIterator(const size_t (& sz)[dim])
	{
		size_t sz_g[dim];
		grid_key_dx<dim> start;
		grid_key_dx<dim> stop;
		for (size_t i = 0 ; i < dim ; i++)
		{
			start.set_d(i,0);
			if (dec.isPeriodic(i) == PERIODIC)
			{
				sz_g[i] = sz[i]-1;
				stop.set_d(i,sz_g[i]-1);
			}
			else
			{
				sz_g[i] = sz[i];
				stop.set_d(i,sz_g[i]-1);
			}
		}

		grid_dist_id_iterator_dec<Decomposition> it_dec(dec,sz_g,start,stop);
		return it_dec;
	}

	/*! \brief Get the iterator across the position of the ghost particles
=======
	/*! \brief Get an iterator that traverse the ghost particles
>>>>>>> 31880470
	 *
	 * \return an iterator
	 *
	 */
	vector_dist_iterator getGhostIterator()
	{
		return vector_dist_iterator(g_m,v_pos.size());
	}


	/*! \brief Get an iterator that traverse the particles in the domain
	 *
	 * \return an iterator
	 *
	 */
	vector_dist_iterator getDomainIterator()
	{
		return vector_dist_iterator(0,g_m);
	}

	/*! \brief Get the decomposition
	 *
	 * \return
	 *
	 */
	const Decomposition & getDecomposition()
	{
		return dec;
	}

	/*! \brief Output particle position and properties
	 *
	 * \param out output
	 * \param opt NO_GHOST or WITH_GHOST
	 *
	 * \return if the file has been written correctly
	 *
	 */
	inline bool write(std::string out, int opt = NO_GHOST)
	{
		// CSVWriter test
		CSVWriter<openfpm::vector<Point<dim,St>>, openfpm::vector<prop> > csv_writer;

		std::string output = std::to_string(out + std::to_string(v_cl.getProcessUnitID()) + std::to_string(".csv"));

		// Write the CSV
		return csv_writer.write(output,v_pos,v_prp);
	}

	/* \brief It return the id of structure in the allocation list
	 *
	 * \see print_alloc and SE_CLASS2
	 *
	 */
	long int who()
	{
#ifdef SE_CLASS2
		return check_whoami(this,8);
#else
		return -1;
#endif
	}

	/*! \brief Get the Virtual Cluster machine
	 *
	 * \return the Virtual cluster machine
	 *
	 */

	Vcluster & getVC()
	{
#ifdef SE_CLASS2
		check_valid(this,8);
#endif
		return v_cl;
	}
};


#endif /* VECTOR_HPP_ */<|MERGE_RESOLUTION|>--- conflicted
+++ resolved
@@ -21,11 +21,8 @@
 #include "memory/ExtPreAlloc.hpp"
 #include "CSVWriter.hpp"
 #include "Decomposition/common.hpp"
-<<<<<<< HEAD
 #include "Grid/grid_dist_id_iterator_dec.hpp"
-=======
 #include "Vector/vector_dist_ofb.hpp"
->>>>>>> 31880470
 
 #define V_SUB_UNIT_FACTOR 64
 
@@ -1084,7 +1081,6 @@
 		return vector_dist_iterator(0,v_pos.size());
 	}
 
-<<<<<<< HEAD
 	/*! /brief Get a grid Iterator
 	 *
 	 * Usefull function to place particles on a grid or grid-like (grid + noise)
@@ -1117,9 +1113,6 @@
 	}
 
 	/*! \brief Get the iterator across the position of the ghost particles
-=======
-	/*! \brief Get an iterator that traverse the ghost particles
->>>>>>> 31880470
 	 *
 	 * \return an iterator
 	 *
