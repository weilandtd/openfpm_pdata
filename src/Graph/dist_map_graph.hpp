--- conflicted
+++ resolved
@@ -1675,9 +1675,7 @@
 	 * \param vrt vertex object to add
 	 * \param gid global id, unique in global graph
 	 */
-<<<<<<< HEAD
-	inline void add_vertex(const V & vrt, size_t gid)
-=======
+
 	template<unsigned int dim, typename Mem>  inline void add_vertex(const encapc<dim,V,Mem> & vrt, size_t id, size_t gid)
 	{
 
@@ -1712,10 +1710,8 @@
 	 *
 	 * \param vrt vertex object to add
 	 * \param gid global id, unique in global graph
-	 * \param id id, unique n global graph
-	 */
-	inline void add_vertex(const V & vrt, size_t id, size_t gid)
->>>>>>> 028521df
+	 */
+	inline void add_vertex(const V & vrt, size_t gid)
 	{
 		add_vertex(vrt, gid, gid);
 	}
