--- conflicted
+++ resolved
@@ -682,12 +682,8 @@
 		cart.ss_box = ss_box;
 		cart.ghost = g;
 
-<<<<<<< HEAD
-		cart.create(box_nn_processor, sub_domains);
-=======
 		(static_cast<nn_prcs<dim,T> &>(cart)).create(box_nn_processor, sub_domains);
 		(static_cast<nn_prcs<dim,T> &>(cart)).applyBC(domain,ghost,bc);
->>>>>>> 30d5d689
 
 		cart.Initialize_geo_cell_lists();
 		cart.calculateGhostBoxes();
