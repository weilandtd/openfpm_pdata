--- conflicted
+++ resolved
@@ -358,7 +358,6 @@
 		}
 	}
 
-<<<<<<< HEAD
 	/*! \brief Create the grids on memory
 	 *
 	 */
@@ -417,9 +416,6 @@
 	grid_dist_id(const grid_dist_id<dim,St,T,Decomposition,Memory,device_grid> & g)
 	{
 	}
-
-	/*! \brief Initialize the Cell decomposer of the grid
-=======
 
 	void write_ie_boxes(std::string output)
 	{
@@ -447,35 +443,7 @@
 		vtk_box1.write(output + std::string("internal_ghost_") + std::to_string(v_cl.getProcessUnitID()) + std::string(".vtk"));
 	}
 
-protected:
-
-
-	/*! \brief Get the point where it start the origin of the grid in the sub-domain i
-	 *
-	 * \return the point
-	 *
-	 */
-	Point<dim,St> getOffset(size_t i)
-	{
-		return Point<dim,St>(gdb_ext.get(i).origin) * cd_sm.getCellBox().getP2();
-	}
-
-	/*! \brief Given a local sub-domain i with a local grid Domain + ghost return the part of the local grid that is domain
-	 *
-	 * \return the Box defining the domain in the local grid
-	 *
-	 */
-	Box<dim,size_t> getDomain(size_t i)
-	{
-		return gdb_ext.get(i).Dbox;
-	}
-
-public:
-
-	typedef device_grid loc_grid_type;
-
-	/*! \brief Constrcuctor
->>>>>>> e664d503
+    /*! \brief Initialize the Cell decomposer of the grid
 	 *
 	 *
 	 */
@@ -532,6 +500,28 @@
 
 		// Create local grid
 		Create();
+	}
+
+protected:
+
+	/*! \brief Get the point where it start the origin of the grid in the sub-domain i
+	 *
+	 * \return the point
+	 *
+	 */
+	Point<dim,St> getOffset(size_t i)
+	{
+		return Point<dim,St>(gdb_ext.get(i).origin) * cd_sm.getCellBox().getP2();
+	}
+
+	/*! \brief Given a local sub-domain i with a local grid Domain + ghost return the part of the local grid that is domain
+	 *
+	 * \return the Box defining the domain in the local grid
+	 *
+	 */
+	Box<dim,size_t> getDomain(size_t i)
+	{
+		return gdb_ext.get(i).Dbox;
 	}
 
 public:
